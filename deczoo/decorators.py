<<<<<<< HEAD
=======
from typing import Any, Dict, Callable, Union, Optional
from functools import partial, wraps
from datetime import datetime
from enum import Enum
>>>>>>> 7ffcc60a
import inspect
import os
import pickle
import resource
import signal
import time
from datetime import datetime
from enum import Enum
from functools import partial, wraps
from typing import Any, Callable, Dict, Union

import chime

<<<<<<< HEAD
from ._utils import LOGGING_FN, check_parens
=======
from ._base_notifier import BaseNotifier
from ._utils import check_parens, LOGGING_FN
>>>>>>> 7ffcc60a


@check_parens
def call_counter(
    func: Optional[Callable] = None,
    seed: Optional[int] = 0,
    log_counter: Optional[bool] = False,
    logging_fn: Optional[Callable] = None,
) -> Callable:
    """
    Counts how many times a function has been called in the `_calls` attribute

    Arguments:
        func: function to decorate
        seed: counter start, default=0
        log_counter: whether display count number, default=False
        logging_fn: log function (e.g. print, logger.info, rich console.print)

    Usage:

    ```python
    from deczoo import call_counter

    @call_counter
    def add(a, b): return a+b

    for _ in range(3):
        add(1,2)

    add._calls
    3
    ```
    """

    if logging_fn is None:
        logging_fn = LOGGING_FN

    @wraps(func)
    def wrapper(*args, **kwargs):
        wrapper._calls += 1

        if log_counter:
            logging_fn(f"{func.__name__} called {wrapper._calls} times")

        return func(*args, **kwargs)

    wrapper._calls = seed

    return wrapper


@check_parens
def catch(
    func: Optional[Callable] = None,
    return_on_exception: Optional[Any] = None,
    raise_on_exception: Optional[Any] = None,
    logging_fn: Optional[Callable] = None,
) -> Callable:
    """
    Wraps a function in a try-except block,
    potentially prevent exception to be raised or raises custom exception

    Arguments:
        func: function to decorate
        return_on_exception: value to return on exception
        raise_on_exception: error to raise on exception
        logging_fn: log function (e.g. print, logger.info, rich console.print)

    ```python
    from deczoo import catch

    @catch(return_on_exception=-999)
    def add(a, b): return a+b

    add(1, 2)
    3

    add(1, "a")
    -999
    ```
    """

    if logging_fn is None:
        logging_fn = LOGGING_FN

    @wraps(func)
    def wrapper(*args, **kwargs):
        try:
            return func(*args, **kwargs)

        except Exception as e:

            if return_on_exception is not None:
                logging_fn(f"Failed with error {e}, returning {return_on_exception}")
                return return_on_exception

            elif raise_on_exception is not None:
                logging_fn(f"Failed with error {e}")
                raise raise_on_exception

            else:
                logging_fn(f"Failed with error {e}")
                raise e

    return wrapper


@check_parens
def check_args(
    func: Optional[Callable] = None, **rules: Dict[str, Callable]
) -> Callable:
    """
    Checks that function arguments satisfy given rules

    Arguments:
        func: function to decorate
        rules: rules to be satisfied

    Usage:

    ```python
    from deczoo import check_args

    @check_args(a=lambda t: t>0)
    def add(a, b): return a+b

    add(1,2)
    3

    add(-2, 2)
    # ValueError: Argument a doesn't satisfy its rule
    ```
    """

    @wraps(func)
    def wrapper(*args, **kwargs) -> Callable:

        func_args = inspect.signature(func).bind(*args, **kwargs).arguments

        for k, v in func_args.items():
            rule = rules.get(k)

            if rule is not None:

                if not rule(v):
                    raise ValueError(f"Argument {k} doesn't satisfy its rule")

        res = func(*args, **kwargs)
        return res

    return wrapper


@check_parens
def chime_on_end(
    func: Optional[Callable] = None, theme: Optional[str] = None
) -> Callable:
    """
    Notify with chime sound on function end

    Arguments:
        func: function to decorate
        theme: chime theme to use

    Usage:

    ```python
    from deczoo import chime_on_end

    @chime_on_end
    def add(a, b): return a+b

    _ = add(1, 2)
    # you should hear a sound now!
    ```
    """
    chime.theme(theme)

    @wraps(func)
    def wrapper(*args, **kwargs):

        try:
            res = func(*args, **kwargs)
            chime.success()
            return res

        except Exception as e:
            chime.error()
            raise e

    return wrapper


@check_parens
def dump_result(
    func: Optional[Callable] = None,
    result_path: Optional[str] = "results",
    include_args: Optional[bool] = False,
    include_time: Optional[bool] = True,
    time_fmt: Optional[str] = "%Y%m%d_%H%M%S",
    logging_fn: Optional[Callable] = None,
) -> Callable:
    """
    Saves function result in a pickle file

    Arguments:
        func: function to decorate
        result_path: path to folder where to save the result, default="results"
        include_args: whether to add arguments the function run with in the filename, default=False
        include_time: whether to add when the function run in the filename, default=True
        time_fmt: time format, used only if include_time=True, default="%Y%m%d_%H%M%S"
        logging_fn: log function (e.g. print, logger.info, rich console.print)

    Usage:

    ```python
    from deczoo import dump_result

    @dump_result
    def add(a, b): return a+b

    _ = add(1, 2)
    # will save the result in results/add_%Y%m%d_%H%M%S.pickle
    ```
    """

    if logging_fn is None:
        logging_fn = LOGGING_FN

    if not os.path.exists(result_path):
        os.makedirs(result_path)

    @wraps(func)
    def wrapper(*args, **kwargs):

        res = func(*args, **kwargs)

        func_args_str = ""
        func_time_str = ""

        if include_args:
            func_args = inspect.signature(func).bind(*args, **kwargs).arguments
            func_args_str = "_" + "_".join(f"{v}" for v in func_args.values())

        if include_time:
            func_time_str = f"_{datetime.now().strftime(time_fmt)}"

        _file = f"{result_path}/{func.__name__}{func_args_str}{func_time_str}.pickle"

        with open(_file, "wb") as outp:
            pickle.dump(res, outp, pickle.HIGHEST_PROTOCOL)
            logging_fn(f"Result of {func.__name__} saved at {_file}")

        return res

    return wrapper


@check_parens
def log(
    func: Optional[Callable] = None,
    log_time: Optional[bool] = True,
    log_args: Optional[bool] = True,
    log_error: Optional[bool] = True,
    log_file: Optional[str] = None,
    logging_fn: Optional[Callable] = None,
) -> Callable:
    """
    Tracks function time taken, arguments and errors

    Arguments:
        func: function to decorate
        log_time: whether to log time taken or not, default=True
        log_args: whether to log arguments or not, default=True
        log_error: whether to log error or not, default=True
        log_file: filepath where to write log, default=None
        logging_fn: log function (e.g. print, logger.info, rich console.print)

    Usage:

    ```python
    from deczoo import log

    @log
    def add(a, b): return a+b

    _ = add(1, 2)
    # add args=(a=1, b=2) time=0:00:00.000111
    ```
    """

    if logging_fn is None:
        logging_fn = LOGGING_FN

    @wraps(func)
    def wrapper(*args, **kwargs):

        tic = datetime.now()

        if log_args:

            func_args = inspect.signature(func).bind(*args, **kwargs).arguments
            func_args_str = ", ".join(f"{k}={v}" for k, v in func_args.items())

            optional_strings = [f"args=({func_args_str})"]

        else:
            optional_strings = []

        try:
            res = func(*args, **kwargs)
            toc = datetime.now()
            optional_strings += [
                f"time={toc - tic}" if log_time else None,
            ]

            return res

        except Exception as e:

            toc = datetime.now()
            optional_strings += [
                f"time={toc - tic}" if log_time else None,
                "Failed" + (f" with error: {e}" if log_error else ""),
            ]
            raise e

        finally:
            log_string = f"{func.__name__} {' '.join([s for s in optional_strings if s])}"
            logging_fn(log_string)

            if log_file is not None:

                with open(log_file, "a") as f:
                    f.write(f"{tic} {log_string}\n")

    return wrapper


timer = partial(log, log_time=True, log_args=False, log_error=False)


def _get_free_memory() -> int:
    with open("/proc/meminfo", "r") as mem:
        free_memory = 0
        for i in mem:
            sline = i.split()
            if str(sline[0]) in ("MemFree:", "Buffers:", "Cached:"):
                free_memory += int(sline[1])
    return free_memory


@check_parens
def memory_limit(
    func: Optional[Callable] = None,
    percentage: Optional[float] = 0.99,
    logging_fn: Optional[Callable] = None,
) -> Callable:
    """
    Sets a memory limit for a function

    Arguments:
        func: function to decorate
        percentage: percentage of the currently available memory to use, default=0.99
        logging_fn: log function (e.g. print, logger.info, rich console.print)

    Usage:

    ```python
    from deczoo import memory_limit

    # Running on WSL2 with 12 Gb RAM

    @memory_limit(percentage=0.2)
    def limited():
        for i in list(range(10 ** 8)):
            _ = 1 + 1
        return "done"

    def unlimited():
        for i in list(range(10 ** 8)):
            _ = 1 + 1
        return "done"

    limited()
    # MemoryError: Reached memory limit

    unlimited()
    done
    ```
    """

    if logging_fn is None:
        logging_fn = LOGGING_FN

    @wraps(func)
    def wrapper(*args, **kwargs):

        _, hard = resource.getrlimit(resource.RLIMIT_AS)
        free_memory = _get_free_memory() * 1024

        logging_fn(
            f"Setting memory limit for {func.__name__} to {int(free_memory * percentage)}"
        )

        resource.setrlimit(resource.RLIMIT_AS, (int(free_memory * percentage), hard))

        try:
            return func(*args, **kwargs)

        except MemoryError:
            raise MemoryError("Reached memory limit")

        finally:
            resource.setrlimit(resource.RLIMIT_AS, (int(free_memory), hard))

    return wrapper


@check_parens
def notify_on_end(func: Callable = None, notifier: BaseNotifier = None) -> Callable:
    """
    Notify when func has finished running using the notifier `notify` method.
    `notifier` object should inherit from BaseNotifier

    Arguments:
        func: function to decorate
        notifier: instance of a Notifier that implements `notify` method

    Usage:

    ```python
    from deczoo import notify_on_end
    from deczoo._base_notifier import BaseNotifier

    class DummyNotifier(BaseNotifier):
        def notify(self):
            print("Function has finished")

    notifier = DummyNotifier()
    @notify_on_end(notifier=notifier)
    def add(a, b): return a + b

    _ = add(1, 2)
    # Function has finished
    ```
    """

    @wraps(func)
    def wrapper(*args, **kwargs):

        try:
            return func(*args, **kwargs)
        except Exception as e:
            raise e
        finally:
            notifier.notify()

    return wrapper


@check_parens
def retry(
    func: Optional[Callable] = None,
    n_tries: Optional[int] = 1,
    delay: Optional[float] = 0.0,
    logging_fn: Optional[Callable] = None,
) -> Callable:
    """
    Wraps a function with a retry block

    Arguments:
        func: function to decorate
        n_tries: max number of attempts to try, default=1
        delay: time to wait before a retry, default=0
        logging_fn: log function (e.g. print, logger.info, rich console.print)

    Usage:

    ```python
    from deczoo import retry

    @retry(n_tries=2, delay=1.)
    def add(a, b): return a+b

    _ = add(1, 2)
    # Attempt 1/2: Successed

    _ = add(1, "a")
    # Attempt 1/2: Failed with error: unsupported operand type(s) for +: 'int' and 'str'
    # Attempt 2/2: Failed with error: unsupported operand type(s) for +: 'int' and 'str'
    ```
    """

    if logging_fn is None:
        logging_fn = LOGGING_FN

    @wraps(func)
    def wrapper(*args, **kwargs):

        attempt = 0

        while attempt < n_tries:

            try:
                res = func(*args, **kwargs)
                logging_fn(f"Attempt {attempt+1}/{n_tries}: Successed")
                return res

            except Exception as e:
                logging_fn(f"Attempt {attempt+1}/{n_tries}: Failed with error: {e}")

                time.sleep(delay)
                attempt += 1
                if attempt == n_tries:
                    raise e

    return wrapper


@check_parens
def timeout(
    func: Optional[Callable] = None,
    time_limit: Optional[int] = 0,
    signal_handler: Optional[Callable] = None,
    signum: Optional[Union[int, Enum]] = signal.SIGALRM,
    logging_fn: Optional[Callable] = None,
) -> Callable:
    """
    Sets a time limit to a function, terminates the process if it hasn't finished within such time limit.
    Remark that it uses the signal library (https://docs.python.org/3/library/signal.html) which fully supported only on UNIX.

    Arguments:
        func: function to decorate
        time_limit: max time (in seconds) for function to run, 0 means no time limit, default=0
        signal_handler: custom signal handler
        signum: signal number to be used, default=signal.SIGALRM (14)
        logging_fn: log function (e.g. print, logger.info, rich console.print)

    Usage:

    ```python
    import time
    from deczoo import timeout

    @timeout(time_limit=3)
    def add(a, b):
        time.sleep(2)
        return a+b

    add(1, 2)
    3

    @timeout(time_limit=1)
    def add(a, b):
        time.sleep(2)
        return a+b

    add(1, 2)
    # Exception: Reached time limit, terminating add
    ```
    """

    if logging_fn is None:
        logging_fn = LOGGING_FN

    if signal_handler is None:

        def signal_handler(signum, frame):
            raise Exception(f"Reached time limit, terminating {func.__name__}")

        signal.signal(signum, signal_handler)

    @wraps(func)
    def wrapper(*args, **kwargs):

        signal.alarm(time_limit)

        try:
            res = func(*args, **kwargs)
            signal.alarm(0)
            return res
        except Exception as e:
            raise e

    return wrapper<|MERGE_RESOLUTION|>--- conflicted
+++ resolved
@@ -1,10 +1,3 @@
-<<<<<<< HEAD
-=======
-from typing import Any, Dict, Callable, Union, Optional
-from functools import partial, wraps
-from datetime import datetime
-from enum import Enum
->>>>>>> 7ffcc60a
 import inspect
 import os
 import pickle
@@ -14,16 +7,12 @@
 from datetime import datetime
 from enum import Enum
 from functools import partial, wraps
-from typing import Any, Callable, Dict, Union
+from typing import Any, Callable, Dict, Optional, Union
 
 import chime
 
-<<<<<<< HEAD
+from ._base_notifier import BaseNotifier
 from ._utils import LOGGING_FN, check_parens
-=======
-from ._base_notifier import BaseNotifier
-from ._utils import check_parens, LOGGING_FN
->>>>>>> 7ffcc60a
 
 
 @check_parens
@@ -132,9 +121,7 @@
 
 
 @check_parens
-def check_args(
-    func: Optional[Callable] = None, **rules: Dict[str, Callable]
-) -> Callable:
+def check_args(func: Optional[Callable] = None, **rules: Dict[str, Callable]) -> Callable:
     """
     Checks that function arguments satisfy given rules
 
